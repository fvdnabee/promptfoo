--- conflicted
+++ resolved
@@ -4,11 +4,6 @@
 import { getCache, isCacheEnabled } from '../cache';
 import logger from '../logger';
 import { runPython } from '../python/wrapper';
-<<<<<<< HEAD
-=======
-import { safeJsonStringify, sha256 } from '../util';
-
->>>>>>> baf0aa9a
 import type {
   ApiProvider,
   CallApiContextParams,
@@ -17,7 +12,7 @@
   ProviderOptions,
   ProviderResponse,
 } from '../types';
-import { sha256 } from '../util';
+import { safeJsonStringify, sha256 } from '../util';
 
 interface PythonProviderConfig {
   pythonExecutable?: string;
